--- conflicted
+++ resolved
@@ -20,7 +20,6 @@
     
     @State private var isHovering: Bool = false
 
-<<<<<<< HEAD
 #if DEBUG
     init(
         isHovering: Bool = false
@@ -28,19 +27,6 @@
         self.isHovering = isHovering
     }
 #endif
-=======
-    #if DEBUG
-        init(
-            cornerRadius: CGFloat = 2,
-            minHeight: CGFloat = 34,
-            isHovering: Bool = false
-        ) {
-            self.cornerRadius = cornerRadius
-            self.minHeight = minHeight
-            self.isHovering = isHovering
-        }
-    #endif
->>>>>>> 9ee9a264
 
     public func makeBody(configuration: Configuration) -> some View {
         configuration.label
@@ -77,7 +63,6 @@
 
     @State private var isHovering: Bool
 
-<<<<<<< HEAD
 #if DEBUG
     init(
         isHovering: Bool = false
@@ -85,33 +70,6 @@
         self.isHovering = isHovering
     }
 #endif
-=======
-    /// Initializes a ``LuminareDestructiveButtonStyle``.
-    ///
-    /// - Parameters:
-    ///   - cornerRadius: the corner radius of the button.
-    ///   - minHeight: the minimum height of the background.
-    public init(
-        cornerRadius: CGFloat = 2,
-        minHeight: CGFloat = 34
-    ) {
-        self.cornerRadius = cornerRadius
-        self.minHeight = minHeight
-        self.isHovering = false
-    }
-
-    #if DEBUG
-        init(
-            cornerRadius: CGFloat = 2,
-            minHeight: CGFloat = 34,
-            isHovering: Bool = false
-        ) {
-            self.cornerRadius = cornerRadius
-            self.minHeight = minHeight
-            self.isHovering = isHovering
-        }
-    #endif
->>>>>>> 9ee9a264
 
     public func makeBody(configuration: Configuration) -> some View {
         configuration.label
@@ -148,7 +106,6 @@
 
     @State private var isHovering: Bool
 
-<<<<<<< HEAD
 #if DEBUG
     init(
         isHovering: Bool = false
@@ -156,33 +113,6 @@
         self.isHovering = isHovering
     }
 #endif
-=======
-    /// Initializes a ``LuminareProminentButtonStyle``.
-    ///
-    /// - Parameters:
-    ///   - cornerRadius: the corner radius of the button.
-    ///   - minHeight: the minimum height of the background.
-    public init(
-        cornerRadius: CGFloat = 2,
-        minHeight: CGFloat = 34
-    ) {
-        self.cornerRadius = cornerRadius
-        self.minHeight = minHeight
-        self.isHovering = false
-    }
-
-    #if DEBUG
-        init(
-            cornerRadius: CGFloat = 2,
-            minHeight: CGFloat = 34,
-            isHovering: Bool = false
-        ) {
-            self.cornerRadius = cornerRadius
-            self.minHeight = minHeight
-            self.isHovering = isHovering
-        }
-    #endif
->>>>>>> 9ee9a264
 
     public func makeBody(configuration: Configuration) -> some View {
         configuration.label
@@ -259,7 +189,6 @@
         self.isHovering = false
     }
 
-<<<<<<< HEAD
 #if DEBUG
     init(
         isHovering: Bool = false,
@@ -269,21 +198,6 @@
         self.isHovering = isHovering
     }
 #endif
-=======
-    #if DEBUG
-        init(
-            minHeight: CGFloat = 34,
-            cornerRadius: CGFloat = 2,
-            isHovering: Bool = false,
-            @ViewBuilder icon: @escaping () -> Image
-        ) {
-            self.minHeight = minHeight
-            self.cornerRadius = cornerRadius
-            self.icon = icon
-            self.isHovering = isHovering
-        }
-    #endif
->>>>>>> 9ee9a264
 
     public func makeBody(configuration: Configuration) -> some View {
         configuration.label
@@ -345,7 +259,6 @@
         self.isHovering = false
     }
 
-<<<<<<< HEAD
 #if DEBUG
     init(
         extraCompact: Bool = false,
@@ -355,21 +268,6 @@
         self.isHovering = isHovering
     }
 #endif
-=======
-    #if DEBUG
-        init(
-            extraCompact: Bool = false,
-            minHeight: CGFloat = 34,
-            cornerRadius: CGFloat = 8,
-            isHovering: Bool = false
-        ) {
-            self.extraCompact = extraCompact
-            self.minHeight = minHeight
-            self.cornerRadius = cornerRadius
-            self.isHovering = isHovering
-        }
-    #endif
->>>>>>> 9ee9a264
 
     public func makeBody(configuration: Configuration) -> some View {
         configuration.label
@@ -474,7 +372,6 @@
     
     @State private var isHovering: Bool = false
 
-<<<<<<< HEAD
 #if DEBUG
     init(
         isHovering: Bool = false
@@ -482,22 +379,6 @@
         self.isHovering = isHovering
     }
 #endif
-=======
-    #if DEBUG
-        init(
-            minHeight: CGFloat = 32, horizontalPadding: CGFloat = 8,
-            cornerRadius: CGFloat = 8,
-            isBordered: Bool = false,
-            isHovering: Bool = false
-        ) {
-            self.minHeight = minHeight
-            self.horizontalPadding = horizontalPadding
-            self.cornerRadius = cornerRadius
-            self.isBordered = isBordered
-            self.isHovering = isHovering
-        }
-    #endif
->>>>>>> 9ee9a264
 
     public func body(content: Content) -> some View {
         content
