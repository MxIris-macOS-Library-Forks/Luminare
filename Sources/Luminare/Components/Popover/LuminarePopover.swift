//
//  LuminarePopover.swift
//
//
//  Created by Kai Azim on 2024-06-02.
//

import SwiftUI

public enum LuminarePopoverTrigger {
    case hover(delay: CGFloat = 0.5)
    case forceTouch(
        threshold: CGFloat = 0.5,
        onGesture: (_ gesture: ForceTouchGesture, _ recognized: Bool) -> () = { _, _ in }
    )
}

public enum LuminarePopoverShade {
    case none
    case some(_ style: AnyShapeStyle)

    var style: AnyShapeStyle? {
        switch self {
        case let .some(style): style
        default: nil
        }
    }

    public static func styled(_ style: some ShapeStyle = .secondary) -> Self {
        .some(.init(style))
    }
}

// MARK: - Popover

public struct LuminarePopover<Content, Badge>: View where Content: View, Badge: View {
    public typealias Trigger = LuminarePopoverTrigger
    public typealias Shade = LuminarePopoverShade

    // MARK: Environments

    @Environment(\.luminareAnimationFast) private var animationFast
    @Environment(\.luminarePopoverTrigger) private var trigger
    @Environment(\.luminarePopoverShade) private var shade
    @Environment(\.luminareCornerRadius) private var cornerRadius

    // MARK: Fields

    private let arrowEdge: Edge
    private let padding: CGFloat

    @ViewBuilder private let content: () -> Content, badge: () -> Badge

    @State private var isPopoverPresented: Bool = false

    @State private var isHovering: Bool = false
    @State private var hoverTimer: Timer?

    @State private var forceTouchGesture: ForceTouchGesture = .inactive
    @State private var forceTouchRecognized: Bool = false
    @State private var forceTouchProgress: CGFloat = 0

    // MARK: Initializers

    public init(
        arrowEdge: Edge = .top,
        padding: CGFloat = 4,
        @ViewBuilder content: @escaping () -> Content,
        @ViewBuilder badge: @escaping () -> Badge
    ) {
        self.arrowEdge = arrowEdge
        self.padding = padding
        self.content = content
        self.badge = badge
    }

    public init(
        _ key: LocalizedStringKey,
        arrowEdge: Edge = .top,
<<<<<<< HEAD
=======
        trigger: Trigger = .hover(),
        highlight _: Bool = true,
        cornerRadius: CGFloat = 8,
>>>>>>> 9ee9a264
        padding: CGFloat = 4,
        @ViewBuilder badge: @escaping () -> Badge
    ) where Content == Text {
        self.init(
            arrowEdge: arrowEdge,
            padding: padding
        ) {
            Text(key)
        } badge: {
            badge()
        }
    }

    public init(
        arrowEdge: Edge = .top,
        padding: CGFloat = 4,
        badgeSize: CGFloat = 4,
        @ViewBuilder content: @escaping () -> Content
    ) where Badge == AnyView {
        self.init(
            arrowEdge: arrowEdge,
            padding: padding,
            content: content
        ) {
            AnyView(
                Circle()
                    .frame(width: badgeSize, height: badgeSize)
                    .foregroundStyle(.tint)
            )
        }
    }

    // MARK: Body

    public var body: some View {
        Group {
            switch trigger {
            case .hover:
                badge()
            case let .forceTouch(threshold, onGesture):
                ForceTouch(threshold: threshold, gesture: $forceTouchGesture) {
                    badge()
                }
                .onChange(of: forceTouchGesture) { gesture in
                    switch gesture {
                    case .inactive:
                        let recognized = forceTouchRecognized

                        forceTouchRecognized = false
                        isPopoverPresented = recognized
                    case let .active(event):
                        let stage = event.stage
                        isPopoverPresented = true

                        if stage == 1 {
                            if !forceTouchRecognized {
                                forceTouchProgress = event.pressure
                            }
                        }

                        if stage == 2 {
                            forceTouchRecognized = true
                            forceTouchProgress = 1
                        }
                    }

                    onGesture(gesture, forceTouchRecognized)
                }
            }
        }
        .padding(padding)
        .background {
            if let style = shade.style, isPopoverPresented {
                Group {
                    switch trigger {
                    case .hover:
                        RoundedRectangle(cornerRadius: cornerRadius)
                    case .forceTouch:
                        RoundedRectangle(cornerRadius: cornerRadius)
                            .opacity(normalizedForceTouchProgress)
                    }
                }
                .foregroundStyle(style.opacity(0.1))
                .blur(radius: padding)
            }
        }
        .onHover { hover in
            isHovering = hover

            switch trigger {
            case let .hover(delay):
                if isHovering {
                    hoverTimer = .scheduledTimer(withTimeInterval: delay, repeats: false) { _ in
                        isPopoverPresented = true

                        hoverTimer = .scheduledTimer(withTimeInterval: 0.5, repeats: false) { _ in
                            isPopoverPresented = isHovering
                            hoverTimer?.invalidate()
                            hoverTimer = nil
                        }
                    }
                } else if hoverTimer == nil || !isPopoverPresented {
                    hoverTimer?.invalidate()
                    hoverTimer = nil
                    isPopoverPresented = false
                }
            default:
                break
            }
        }
        .popover(isPresented: $isPopoverPresented, arrowEdge: arrowEdge) {
            Group {
                switch trigger {
                case .hover:
                    content()
                case .forceTouch:
                    content()
                        .opacity(normalizedForceTouchProgress)
                        .scaleEffect(forceTouchRecognized ? 1.1 : 1, anchor: .center)
                        .animation(.bouncy, value: forceTouchRecognized)
                }
            }
            .multilineTextAlignment(.center)
        }
        .padding(-padding)
        .animation(animationFast, value: isPopoverPresented)
    }

    private var normalizedForceTouchProgress: CGFloat {
        switch trigger {
        case let .forceTouch(threshold, _):
            let progress = (forceTouchProgress - threshold) / (1 - threshold)
            return max(0, progress)
        default:
            return 0
        }
    }
}

// MARK: - Preview

private struct PopoverForceTouchPreview<Content, Badge>: View where Content: View, Badge: View {
    var arrowEdge: Edge = .bottom
    var padding: CGFloat = 4

    @ViewBuilder var content: (_ gesture: ForceTouchGesture, _ recognized: Bool) -> Content
    @ViewBuilder var badge: () -> Badge

    @State private var gesture: ForceTouchGesture = .inactive
    @State private var recognized: Bool = false

    var body: some View {
        LuminarePopover(
            arrowEdge: arrowEdge,
            padding: padding
        ) {
            content(gesture, recognized)
        } badge: {
            badge()
        }
        .luminarePopoverTrigger(.forceTouch { gesture, recognized in
            self.gesture = gesture
            self.recognized = recognized
        })
    }
}

#Preview {
    LuminareSection {
<<<<<<< HEAD
        LuminareCompose {
        } label: {
            LuminarePopover {
=======
        LuminareCompose {} label: {
            LuminarePopover(shade: .none) {
>>>>>>> 9ee9a264
                Text("Here's to the *crazy* ones.")
                    .padding()
            } badge: {
                Text("Pops to bottom (hover me)")
            }
            .luminarePopoverShade(.none)
        }

        LuminareCompose {} label: {
            LuminarePopover(arrowEdge: .trailing) {
                VStack(alignment: .leading) {
                    Text("The **misfits.** The ~rebels.~")
                    Text("The [troublemakers](https://apple.com).")
                }
                .padding()
            } badge: {
                Text("Pops to trailing with highlight (hover me)")
            }
        }

        LuminareCompose {} label: {
            HStack {
                Text("Pops from a dot ↗")

                VStack {
                    LuminarePopover(arrowEdge: .top) {
                        VStack(alignment: .leading) {
                            Text("The round pegs in the square holes.")
                            Text("The ones **who see things differently.**")
                        }
                        .padding()
                    }

                    Spacer()
                }
            }
        }

        LuminareCompose {} label: {
            PopoverForceTouchPreview(arrowEdge: .top) { gesture, recognized in
                Group {
                    switch gesture {
                    case let .active(event) where event.stage == 1 && !recognized:
                        ProgressView(value: event.pressure)
                    default:
                        Text("**Think different.**")
                    }
                }
                .frame(width: 200)
                .padding()
            } badge: {
                Text("Pops to top (force touch me)")
            }
        }
    }
    .padding()
}<|MERGE_RESOLUTION|>--- conflicted
+++ resolved
@@ -77,12 +77,6 @@
     public init(
         _ key: LocalizedStringKey,
         arrowEdge: Edge = .top,
-<<<<<<< HEAD
-=======
-        trigger: Trigger = .hover(),
-        highlight _: Bool = true,
-        cornerRadius: CGFloat = 8,
->>>>>>> 9ee9a264
         padding: CGFloat = 4,
         @ViewBuilder badge: @escaping () -> Badge
     ) where Content == Text {
@@ -252,14 +246,9 @@
 
 #Preview {
     LuminareSection {
-<<<<<<< HEAD
         LuminareCompose {
         } label: {
             LuminarePopover {
-=======
-        LuminareCompose {} label: {
-            LuminarePopover(shade: .none) {
->>>>>>> 9ee9a264
                 Text("Here's to the *crazy* ones.")
                     .padding()
             } badge: {
