--- conflicted
+++ resolved
@@ -241,11 +241,7 @@
         }
 
         LuminareCompose("Pick from a menu", reducesTrailingSpace: true) {
-<<<<<<< HEAD
             PickerPreview(elements: Array(0..<200), selection: 42)
-=======
-            PickerPreview(elements: Array(0 ..< 200), selection: 42, style: .menu)
->>>>>>> 9ee9a264
         }
 
         VStack {
