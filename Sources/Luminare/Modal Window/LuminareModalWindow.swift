//
//  LuminareModalWindow.swift
//
//
//  Created by Kai Azim on 2024-04-14.
//
// Huge thanks to https://cindori.com/developer/floating-panel :)

import SwiftUI

class LuminareModal<Content>: NSWindow, ObservableObject where Content: View {
    @Binding var isPresented: Bool
    let closeOnDefocus: Bool
    let isCompact: Bool

    init(
        isPresented: Binding<Bool>,
        closeOnDefocus: Bool,
        isCompact: Bool,
        @ViewBuilder content: @escaping () -> Content
    ) {
        self._isPresented = isPresented
        self.closeOnDefocus = closeOnDefocus
        self.isCompact = isCompact
        super.init(
            contentRect: .zero,
            styleMask: [.fullSizeContentView],
            backing: .buffered,
            defer: false
        )

        let hostingView = NSHostingView(
            rootView: LuminareModalView(isCompact: isCompact, content: content)
                .environment(\.tintColor, LuminareSettingsWindow.tint)
                .environmentObject(self)
        )

        collectionBehavior.insert(.fullScreenAuxiliary)
        level = .floating
        backgroundColor = .clear
        contentView = hostingView
        contentView?.wantsLayer = true
        ignoresMouseEvents = false
        isOpaque = false
        hasShadow = true
        titlebarAppearsTransparent = true
        titleVisibility = .hidden
        animationBehavior = .documentWindow

        center()
    }

    func updateShadow(for duration: Double) {
        guard isPresented else { return }

        let frameRate: Double = 60
        let updatesCount = Int(duration * frameRate)
        let interval = duration / Double(updatesCount)

        for i in 0...updatesCount {
            DispatchQueue.main.asyncAfter(deadline: .now() + Double(i) * interval) {
                self.invalidateShadow()
            }
        }
    }

    override func close() {
        NSAnimationContext.runAnimationGroup({ context in
            context.duration = 0.15
            self.animator().alphaValue = 0
        }, completionHandler: {
            super.close()
            self.isPresented = false
        })
    }

    override func resignMain() {
        close()
    }

    override func keyDown(with event: NSEvent) {
        let wKey = 13
        if event.keyCode == wKey, event.modifierFlags.contains(.command) {
            close()
            return
        }
        super.keyDown(with: event)
    }

    override func mouseDown(with event: NSEvent) {
        let titlebarHeight: CGFloat = isCompact ? 12 : 16
        if event.locationInWindow.y > frame.height - titlebarHeight {
            super.performDrag(with: event)
        } else {
            super.mouseDragged(with: event)
        }
    }

    override var canBecomeKey: Bool {
        true
    }

    override var canBecomeMain: Bool {
        true
    }
}

struct LuminareModalModifier<PanelContent>: ViewModifier where PanelContent: View {
    @State private var panel: LuminareModal<PanelContent>?
    
    @Binding var isPresented: Bool
    let closeOnDefocus: Bool
    let isCompact: Bool
    @ViewBuilder var content: () -> PanelContent

    func body(content: Content) -> some View {
        content
            .onChange(of: isPresented) { newValue in
                if newValue {
                    present()
                } else {
                    close()
                }
            }
            .onDisappear {
                isPresented = false
                close()
            }
    }

    private func present() {
        guard panel == nil else { return }
        panel = LuminareModal(
            view: view,
            isPresented: $isPresented,
            closeOnDefocus: closeOnDefocus,
            compactMode: compactMode
        )

        DispatchQueue.main.async {
<<<<<<< HEAD
            panel = .init(
                isPresented: $isPresented,
                closeOnDefocus: closeOnDefocus,
                isCompact: isCompact,
                content: content
            )
=======
            panel?.center()
>>>>>>> 3702a0fe
            panel?.orderFrontRegardless()
            panel?.makeKey()
        }
    }

    private func close() {
        panel?.close()
        panel = nil
    }
}

public extension View {
    func luminareModal(
        isPresented: Binding<Bool>,
        closeOnDefocus: Bool = false,
        isCompact: Bool = false,
        @ViewBuilder content: @escaping () -> some View
    ) -> some View {
        modifier(
            LuminareModalModifier(
                isPresented: isPresented,
                closeOnDefocus: closeOnDefocus,
                isCompact: isCompact,
                content: content
            )
        )
    }
}<|MERGE_RESOLUTION|>--- conflicted
+++ resolved
@@ -138,16 +138,7 @@
         )
 
         DispatchQueue.main.async {
-<<<<<<< HEAD
-            panel = .init(
-                isPresented: $isPresented,
-                closeOnDefocus: closeOnDefocus,
-                isCompact: isCompact,
-                content: content
-            )
-=======
             panel?.center()
->>>>>>> 3702a0fe
             panel?.orderFrontRegardless()
             panel?.makeKey()
         }
